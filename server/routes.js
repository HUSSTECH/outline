--- conflicted
+++ resolved
@@ -56,8 +56,6 @@
 // static pages
 router.get('/developers', ctx => renderpage(ctx, <Developers />));
 router.get('/developers/api', ctx => renderpage(ctx, <Api />));
-<<<<<<< HEAD
-=======
 router.get('/privacy', ctx => renderpage(ctx, <Privacy />));
 router.get('/integrations/:slug', async ctx => {
   const slug = ctx.params.slug;
@@ -76,7 +74,6 @@
   );
 });
 router.get('/integrations', ctx => renderpage(ctx, <Integrations />));
->>>>>>> 4164fc17
 router.get('/changelog', async ctx => {
   const data = await fetch(
     `https://api.github.com/repos/outline/outline/releases?access_token=${process

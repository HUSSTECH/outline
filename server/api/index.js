// @flow
import bodyParser from 'koa-bodyparser';
import Koa from 'koa';
import Router from 'koa-router';

import auth from './auth';
import user from './user';
import collections from './collections';
import documents from './documents';
import views from './views';
import hooks from './hooks';
import apiKeys from './apiKeys';
import shares from './shares';
import team from './team';
<<<<<<< HEAD
import integrations from './integrations';
=======
import subscription from './subscription';
>>>>>>> 291b0b11

import errorHandling from './middlewares/errorHandling';
import validation from '../middlewares/validation';
import methodOverride from './middlewares/methodOverride';
import cache from './middlewares/cache';
import apiWrapper from './middlewares/apiWrapper';

const api = new Koa();
const router = new Router();

// middlewares
api.use(errorHandling());
api.use(bodyParser());
api.use(methodOverride());
api.use(cache());
api.use(validation());
api.use(apiWrapper());

// routes
router.use('/', auth.routes());
router.use('/', user.routes());
router.use('/', collections.routes());
router.use('/', documents.routes());
router.use('/', views.routes());
router.use('/', hooks.routes());
router.use('/', apiKeys.routes());
router.use('/', shares.routes());
router.use('/', team.routes());
<<<<<<< HEAD
router.use('/', integrations.routes());
=======
router.use('/', subscription.routes());
>>>>>>> 291b0b11

// Router is embedded in a Koa application wrapper, because koa-router does not
// allow middleware to catch any routes which were not explicitly defined.
api.use(router.routes());

export default api;<|MERGE_RESOLUTION|>--- conflicted
+++ resolved
@@ -12,11 +12,8 @@
 import apiKeys from './apiKeys';
 import shares from './shares';
 import team from './team';
-<<<<<<< HEAD
 import integrations from './integrations';
-=======
 import subscription from './subscription';
->>>>>>> 291b0b11
 
 import errorHandling from './middlewares/errorHandling';
 import validation from '../middlewares/validation';
@@ -45,11 +42,8 @@
 router.use('/', apiKeys.routes());
 router.use('/', shares.routes());
 router.use('/', team.routes());
-<<<<<<< HEAD
 router.use('/', integrations.routes());
-=======
 router.use('/', subscription.routes());
->>>>>>> 291b0b11
 
 // Router is embedded in a Koa application wrapper, because koa-router does not
 // allow middleware to catch any routes which were not explicitly defined.

// @flow
import React from 'react';
import { browserHistory, Link } from 'react-router';
import Helmet from 'react-helmet';
import styled from 'styled-components';
import { observer, inject } from 'mobx-react';
import { Flex } from 'reflexbox';
import { Avatar } from 'rebass';
import keydown from 'react-keydown';
import _ from 'lodash';
<<<<<<< HEAD
import classNames from 'classnames/bind';
import styles from './Layout.scss';
import searchIcon from 'assets/icons/search.svg';
import DropdownMenu, { MenuItem } from 'components/DropdownMenu';
import LoadingIndicator from 'components/LoadingIndicator';
=======
import { Flex } from 'reflexbox';

import DropdownMenu, { MenuItem } from 'components/DropdownMenu';

import LoadingIndicator from 'components/LoadingIndicator';
import UserStore from 'stores/UserStore';
>>>>>>> aa93ac99

const cx = classNames.bind(styles);

type Props = {
  children?: ?React.Element<any>,
  actions?: ?React.Element<any>,
  title?: ?React.Element<any>,
  titleText?: string,
  loading?: boolean,
  user: UserStore,
  search: ?boolean,
  notifications?: React.Element<any>,
};

@observer class Layout extends React.Component {
  props: Props;

  static defaultProps = {
    search: true,
  };

  @keydown(['/', 't'])
  search() {
    // if (!this.props.user) return;
    _.defer(() => browserHistory.push('/search'));
  }

  @keydown(['d'])
  dashboard() {
    // if (!this.props.user) return;
    _.defer(() => browserHistory.push('/'));
  }

  render() {
    const user = this.props.user;

    return (
      <div className={styles.container}>
        <Helmet
          title={
            this.props.titleText ? `${this.props.titleText} - Atlas` : 'Atlas'
          }
        />

        {this.props.loading && <LoadingIndicator />}

        {this.props.notifications}

        <div className={cx(styles.header)}>
          <div className={styles.headerLeft}>
            <Link to="/" className={styles.team}>Atlas</Link>
            <span className={styles.title}>
              {this.props.title}
            </span>
          </div>
          <Flex className={styles.headerRight}>
            <Flex>
              <Flex align="center" className={styles.actions}>
                {this.props.actions}
              </Flex>
              {user.user &&
                <Flex>
                  {this.props.search &&
                    <Flex>
                      <div
                        onClick={this.search}
                        className={styles.search}
                        title="Search (/)"
                      >
                        <img src={searchIcon} alt="Search" />
                      </div>
                    </Flex>}
                  <DropdownMenu label={<Avatar src={user.user.avatarUrl} />}>
                    <MenuItem to="/settings">Settings</MenuItem>
                    <MenuItem to="/keyboard-shortcuts">
                      Keyboard shortcuts
                    </MenuItem>
                    <MenuItem to="/developers">API</MenuItem>
                    <MenuItem onClick={user.logout}>Logout</MenuItem>
                  </DropdownMenu>
                </Flex>}
            </Flex>
          </Flex>
        </div>

        <div className={cx(styles.content)}>
          {this.props.children}
        </div>
      </div>
    );
  }
}

const Avatar = styled.img`
  width: 24px;
  height: 24px;
  border-radius: 50%;
`;

export default inject('user')(Layout);<|MERGE_RESOLUTION|>--- conflicted
+++ resolved
@@ -4,24 +4,15 @@
 import Helmet from 'react-helmet';
 import styled from 'styled-components';
 import { observer, inject } from 'mobx-react';
+import defer from 'lodash/defer';
+import keydown from 'react-keydown';
+import classNames from 'classnames/bind';
+import searchIcon from 'assets/icons/search.svg';
 import { Flex } from 'reflexbox';
-import { Avatar } from 'rebass';
-import keydown from 'react-keydown';
-import _ from 'lodash';
-<<<<<<< HEAD
-import classNames from 'classnames/bind';
 import styles from './Layout.scss';
-import searchIcon from 'assets/icons/search.svg';
 import DropdownMenu, { MenuItem } from 'components/DropdownMenu';
 import LoadingIndicator from 'components/LoadingIndicator';
-=======
-import { Flex } from 'reflexbox';
-
-import DropdownMenu, { MenuItem } from 'components/DropdownMenu';
-
-import LoadingIndicator from 'components/LoadingIndicator';
 import UserStore from 'stores/UserStore';
->>>>>>> aa93ac99
 
 const cx = classNames.bind(styles);
 
@@ -46,13 +37,13 @@
   @keydown(['/', 't'])
   search() {
     // if (!this.props.user) return;
-    _.defer(() => browserHistory.push('/search'));
+    defer(() => browserHistory.push('/search'));
   }
 
   @keydown(['d'])
   dashboard() {
     // if (!this.props.user) return;
-    _.defer(() => browserHistory.push('/'));
+    defer(() => browserHistory.push('/'));
   }
 
   render() {

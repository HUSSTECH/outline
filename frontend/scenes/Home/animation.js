import React from 'react';
import { Frame } from 'react-keyframes';

<<<<<<< HEAD
let frames = [];
const p = (node) => frames.push(node);
const E = (props) => {
  return (<Frame duration={ props.duration || 300 } component='div'>{ props.children }</Frame>);
=======
const frames = [];
const p = node => frames.push(node);
const E = props => {
  return (
    <Frame duration={props.duration || 300} component="div">
      {props.children}
    </Frame>
  );
>>>>>>> 2095b3a8
};

const line1 = <p>Hi there,</p>;
const line2 = <p>We're excited to share what we’re building.</p>;
const line3 = <p>We <strong>**love**</strong> Markdown,</p>;
const line4 = <p>but we also get that it's not for everyone.</p>;
const line5 = <p>Together with you,</p>;
const line6 = <p>we want to build the best place to</p>;
const line7 = <p>share ideas,</p>;
const line8 = <p>tell stories,</p>;
const line9 = <p>and build knowledge.</p>;
const line10 = <p>We're just getting started.</p>;
const line11 = <p>Welcome to Atlas.</p>;

<<<<<<< HEAD
p(<E>{ line1 }{ line2 }{ line3 }{ line4 }{ line5 }{ line6 }{ line7 }{ line8 }{ line9 }{ line10 }{ line11 }</E>);
=======
p(
  <E>
    {line1}
    {line2}
    {line3}
    {line4}
    {line5}
    {line6}
    {line7}
    {line8}
    {line9}
    {line10}
    {line11}
  </E>
);
>>>>>>> 2095b3a8

// Hmms leaving this here for now, would be nice to something

export default frames;<|MERGE_RESOLUTION|>--- conflicted
+++ resolved
@@ -1,12 +1,6 @@
 import React from 'react';
 import { Frame } from 'react-keyframes';
 
-<<<<<<< HEAD
-let frames = [];
-const p = (node) => frames.push(node);
-const E = (props) => {
-  return (<Frame duration={ props.duration || 300 } component='div'>{ props.children }</Frame>);
-=======
 const frames = [];
 const p = node => frames.push(node);
 const E = props => {
@@ -15,7 +9,6 @@
       {props.children}
     </Frame>
   );
->>>>>>> 2095b3a8
 };
 
 const line1 = <p>Hi there,</p>;
@@ -30,9 +23,6 @@
 const line10 = <p>We're just getting started.</p>;
 const line11 = <p>Welcome to Atlas.</p>;
 
-<<<<<<< HEAD
-p(<E>{ line1 }{ line2 }{ line3 }{ line4 }{ line5 }{ line6 }{ line7 }{ line8 }{ line9 }{ line10 }{ line11 }</E>);
-=======
 p(
   <E>
     {line1}
@@ -48,7 +38,6 @@
     {line11}
   </E>
 );
->>>>>>> 2095b3a8
 
 // Hmms leaving this here for now, would be nice to something
 

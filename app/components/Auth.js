--- conflicted
+++ resolved
@@ -5,11 +5,7 @@
 import AuthStore from 'stores/AuthStore';
 import ApiKeysStore from 'stores/ApiKeysStore';
 import UsersStore from 'stores/UsersStore';
-<<<<<<< HEAD
-=======
 import BillingStore from 'stores/BillingStore';
-import DocumentsStore from 'stores/DocumentsStore';
->>>>>>> 291b0b11
 import CollectionsStore from 'stores/CollectionsStore';
 import IntegrationsStore from 'stores/IntegrationsStore';
 import CacheStore from 'stores/CacheStore';
@@ -36,22 +32,16 @@
       // Stores for authenticated user
       const cache = new CacheStore(user.id);
       authenticatedStores = {
-<<<<<<< HEAD
         integrations: new IntegrationsStore({
-=======
+          ui: stores.ui,
+        }),
+        billing: new BillingStore({
+          auth: stores.auth,
+        }),
         apiKeys: new ApiKeysStore(),
         users: new UsersStore({
           auth: stores.auth,
         }),
-        billing: new BillingStore({
-          auth: stores.auth,
-        }),
-        documents: new DocumentsStore({
->>>>>>> 291b0b11
-          ui: stores.ui,
-        }),
-        apiKeys: new ApiKeysStore(),
-        users: new UsersStore(),
         collections: new CollectionsStore({
           ui: stores.ui,
           teamId: team.id,

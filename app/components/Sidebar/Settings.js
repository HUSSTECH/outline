--- conflicted
+++ resolved
@@ -65,21 +65,13 @@
               <SidebarLink to="/settings/people" icon={<UserIcon />}>
                 People
               </SidebarLink>
-<<<<<<< HEAD
-              <SidebarLink to="/settings/shares" icon={<LinkIcon />}>
-                Share Links
-=======
               {BILLING_ENABLED && (
                 <SidebarLink to="/settings/billing" icon={<UserIcon />}>
                   Billing
                 </SidebarLink>
               )}
-              <SidebarLink
-                to="/settings/integrations/slack"
-                icon={<SettingsIcon />}
-              >
-                Integrations
->>>>>>> 291b0b11
+              <SidebarLink to="/settings/shares" icon={<LinkIcon />}>
+                Share Links
               </SidebarLink>
               {user.isAdmin && (
                 <SidebarLink

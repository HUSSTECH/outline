// @flow
import * as React from 'react';
import { observer, inject } from 'mobx-react';
import {
<<<<<<< HEAD
  BillingIcon,
=======
  DocumentIcon,
>>>>>>> 3874fc9b
  ProfileIcon,
  SettingsIcon,
  CodeIcon,
  UserIcon,
  LinkIcon,
  TeamIcon,
} from 'outline-icons';

import Flex from 'shared/components/Flex';
import Sidebar, { Section } from './Sidebar';
import Scrollable from 'components/Scrollable';
import Header from './components/Header';
import SidebarLink from './components/SidebarLink';
import HeaderBlock from './components/HeaderBlock';
import AuthStore from 'stores/AuthStore';

import { BILLING_ENABLED } from 'shared/environment';

type Props = {
  history: Object,
  auth: AuthStore,
};

@observer
class SettingsSidebar extends React.Component<Props> {
  returnToDashboard = () => {
    this.props.history.push('/');
  };

  render() {
    const { team, user } = this.props.auth;
    if (!team || !user) return;

    return (
      <Sidebar>
        <HeaderBlock
          subheading="◄ Return to App"
          teamName={team.name}
          logoUrl={team.avatarUrl}
          onClick={this.returnToDashboard}
        />

        <Flex auto column>
          <Scrollable shadow>
            <Section>
              <Header>Account</Header>
              <SidebarLink to="/settings" icon={<ProfileIcon />}>
                Profile
              </SidebarLink>
              <SidebarLink to="/settings/tokens" icon={<CodeIcon />}>
                API Tokens
              </SidebarLink>
            </Section>
            <Section>
              <Header>Team</Header>
              {user.isAdmin && (
                <SidebarLink to="/settings/details" icon={<TeamIcon />}>
                  Details
                </SidebarLink>
              )}
              <SidebarLink to="/settings/people" icon={<UserIcon />}>
                People
              </SidebarLink>
              {user.isAdmin &&
                BILLING_ENABLED && (
                  <SidebarLink to="/settings/billing" icon={<BillingIcon />}>
                    Billing
                  </SidebarLink>
                )}
              <SidebarLink to="/settings/shares" icon={<LinkIcon />}>
                Share Links
              </SidebarLink>
              {user.isAdmin && (
                <SidebarLink
                  to="/settings/integrations/slack"
                  icon={<SettingsIcon />}
                >
                  Integrations
                </SidebarLink>
              )}
              {user.isAdmin && (
                <SidebarLink to="/settings/export" icon={<DocumentIcon />}>
                  Export Data
                </SidebarLink>
              )}
            </Section>
          </Scrollable>
        </Flex>
      </Sidebar>
    );
  }
}

export default inject('auth')(SettingsSidebar);<|MERGE_RESOLUTION|>--- conflicted
+++ resolved
@@ -2,11 +2,8 @@
 import * as React from 'react';
 import { observer, inject } from 'mobx-react';
 import {
-<<<<<<< HEAD
   BillingIcon,
-=======
   DocumentIcon,
->>>>>>> 3874fc9b
   ProfileIcon,
   SettingsIcon,
   CodeIcon,
@@ -22,8 +19,6 @@
 import SidebarLink from './components/SidebarLink';
 import HeaderBlock from './components/HeaderBlock';
 import AuthStore from 'stores/AuthStore';
-
-import { BILLING_ENABLED } from 'shared/environment';
 
 type Props = {
   history: Object,
@@ -71,7 +66,7 @@
                 People
               </SidebarLink>
               {user.isAdmin &&
-                BILLING_ENABLED && (
+                process.env.BILLING_ENABLED && (
                   <SidebarLink to="/settings/billing" icon={<BillingIcon />}>
                     Billing
                   </SidebarLink>

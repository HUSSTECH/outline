--- conflicted
+++ resolved
@@ -12,10 +12,7 @@
 import CollectionsStore from 'stores/CollectionsStore';
 import UiStore from 'stores/UiStore';
 import DocumentsStore from 'stores/DocumentsStore';
-<<<<<<< HEAD
-=======
-import { type NavigationNode } from 'shared/types';
->>>>>>> 291b0b11
+import type { NavigationNode } from 'shared/types';
 
 type Props = {
   history: Object,

--- conflicted
+++ resolved
@@ -5,12 +5,8 @@
 import UserMenu from 'menus/UserMenu';
 import Avatar from 'components/Avatar';
 import ListItem from 'components/List/Item';
-<<<<<<< HEAD
+import Time from 'shared/components/Time';
 import type { User } from 'shared/types';
-=======
-import Time from 'shared/components/Time';
-import type { User } from '../../../types';
->>>>>>> 3874fc9b
 
 type Props = {
   user: User,
